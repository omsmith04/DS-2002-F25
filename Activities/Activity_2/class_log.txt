--- conflicted
+++ resolved
@@ -1,12 +1,11 @@
 # DS 2002 Contributions
-<<<<<<< HEAD
+
 ---
 Format:
 [Your Name], [A Fun Fact About You], [Your Favorite Bash Command]
 ---
+
 Sammy Shin, I hate hamburgers, cd
-=======
-
 Samrawit Yemane, I used to play the Viola, ls
 Brishti Chakraborty, I love to read and write, ls
 Olivia Pang, I play the violin, echo
@@ -36,5 +35,4 @@
 Araceli Soto, born abroad, echo
 Pranav Vaddepalli, I like to play ping pong, grep
 Aaron Storozuk, I have a dog (Xena) and two cats (Zelda & Link), mkdir
-Nithya Gopal, I can play clarinet and piano, cd
->>>>>>> 682e78e3
+Nithya Gopal, I can play clarinet and piano, cd