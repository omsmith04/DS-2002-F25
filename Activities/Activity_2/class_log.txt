--- conflicted
+++ resolved
@@ -4,11 +4,8 @@
 Format:
 [Your Name], [A Fun Fact About You], [Your Favorite Bash Command]
 ---
-<<<<<<< HEAD
-Jane Doe, I can play the ukulele, ls
+
 Marco Velazquez, I enjoy going to the gym, ls
-=======
-
 Austin Blackburn, I can play the guitar, mkdir
 Dami, I like to read, ls
 Mercy Soly, I can swime, ls
@@ -19,5 +16,4 @@
 Natalie Nguyen, I LOVE to travel, My favorite Bash Command is mkdir (mainly because how people pronounce it :p)
 Katie Manley, I play soccer, ls
 Araceli Soto, born abroad, echo
-Pranav Vaddepalli, I like to play ping pong, grep
->>>>>>> f9de3664
+Pranav Vaddepalli, I like to play ping pong, grep