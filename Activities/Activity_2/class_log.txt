--- conflicted
+++ resolved
@@ -4,13 +4,9 @@
 Format:
 [Your Name], [A Fun Fact About You], [Your Favorite Bash Command]
 ---
-<<<<<<< HEAD
-Jane Doe, I can play the ukulele, ls
+
 Somin Ahn, my favorite fruit is apple, mv
-=======
-
 Natalie Nguyen, I LOVE to travel, My favorite Bash Command is mkdir (mainly because how people pronounce it :p)
 Katie Manley, I play soccer, ls
 Araceli Soto, born abroad, echo
-Pranav Vaddepalli, I like to play ping pong, grep
->>>>>>> 8696b1ca
+Pranav Vaddepalli, I like to play ping pong, grep