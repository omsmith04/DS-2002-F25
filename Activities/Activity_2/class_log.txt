# DS 2002 Contributions

---
Format:
[Your Name], [A Fun Fact About You], [Your Favorite Bash Command]
---
<<<<<<< HEAD
Yuezhang Chen, I am a trilingualist, ls 
=======

Zixing Yu, I love dance, cd
Laura Segura, I play racquetball, cd
Ruizhang Chen, Im a soccer referee, ls
Thomas Hooks, I have a dog named Bowser, clear
Divya Ramakrishnan, I like to play badminton, cat
Wenwan Xu, I just removed all 4 of my wisdom teeth over the summer, ls
Emma Ellsworth, I have a cat, cd
Sammy Shin, I hate hamburgers, cd
Samrawit Yemane, I used to play the Viola, ls
Brishti Chakraborty, I love to read and write, ls
Olivia Pang, I play the violin, echo
Lexie Chen, I can always find a parking spot, cd ~
Shreeja Tangutur, Everyone in my family is born in a different generation!, mkdir
Isaac Yoo, I am a 2nd degree blackbelt, ls
Shravya Etta, I'm on a competitive dance team, nano
Olivia Smith, I have a 548 day Doulingo streak, touch
Fede Bandoni, I can play the Piano and French Horn, ls
Shahmeer danish, I have lived in 5 countries, cd
Jibril Hersi, i have 5 siblings, pwd
Surya Vemulapalli, I liking hiking in the woods, pwd
Saad Shahzad, Ive been to Paris, ls
Jesse Rimon, My favorite artist is The Weeknd, cd ~; ls -R
Natalie Ladocsi, I'm exactly 100 years younger than Dr. Seuss, ls
Blake Richardson, I play the guitar and violin, cp
Marco Velazquez, I enjoy going to the gym, ls
Austin Blackburn, I can play the guitar, mkdir
Dami, I like to read, ls
Mercy Soly, I can swime, ls
Victoria Markakis, I am from Brazil, cat
Zilan Saadi, I am the oldest child, ls
Bacheler Burt, I play the drums, ls
Somin Ahn, my favorite fruit is apple, mv
Natalie Nguyen, I LOVE to travel, My favorite Bash Command is mkdir (mainly because how people pronounce it :p)
Katie Manley, I play soccer, ls
Araceli Soto, born abroad, echo
Pranav Vaddepalli, I like to play ping pong, grep
Aaron Storozuk, I have a dog (Xena) and two cats (Zelda & Link), mkdir
Nithya Gopal, I can play clarinet and piano, cd
>>>>>>> 6a6a19c0
<|MERGE_RESOLUTION|>--- conflicted
+++ resolved
@@ -4,10 +4,8 @@
 Format:
 [Your Name], [A Fun Fact About You], [Your Favorite Bash Command]
 ---
-<<<<<<< HEAD
+
 Yuezhang Chen, I am a trilingualist, ls 
-=======
-
 Zixing Yu, I love dance, cd
 Laura Segura, I play racquetball, cd
 Ruizhang Chen, Im a soccer referee, ls
@@ -45,5 +43,4 @@
 Araceli Soto, born abroad, echo
 Pranav Vaddepalli, I like to play ping pong, grep
 Aaron Storozuk, I have a dog (Xena) and two cats (Zelda & Link), mkdir
-Nithya Gopal, I can play clarinet and piano, cd
->>>>>>> 6a6a19c0
+Nithya Gopal, I can play clarinet and piano, cd