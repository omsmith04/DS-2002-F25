# DS 2002 Contributions
<<<<<<< HEAD

Katie Manley, I play soccer, ls
Araceli Soto, born abroad, echo
=======
---
Format:
Araceli Soto, born abroad, echo

Pranav Vaddepalli, I like to play ping pong, grep
>>>>>>> feb2b68a
<|MERGE_RESOLUTION|>--- conflicted
+++ resolved
@@ -1,12 +1,6 @@
 # DS 2002 Contributions
-<<<<<<< HEAD
 
 Katie Manley, I play soccer, ls
 Araceli Soto, born abroad, echo
-=======
----
-Format:
-Araceli Soto, born abroad, echo
 
-Pranav Vaddepalli, I like to play ping pong, grep
->>>>>>> feb2b68a
+Pranav Vaddepalli, I like to play ping pong, grep